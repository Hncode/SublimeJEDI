--- conflicted
+++ resolved
@@ -1,34 +1,8 @@
 # -*- coding: utf-8 -*-
-
 import sublime
 import sublime_plugin
 
 try:
-<<<<<<< HEAD
-    from SublimeJEDI.sublime_jedi import (get_script, JediEnvMixin,
-                                          get_current_location)
-except ImportError:
-    from sublime_jedi import get_script, JediEnvMixin, get_current_location
-
-from jedi.api import NotFoundError
-
-
-def related_names(view):
-    script = get_script(view, get_current_location(view))
-    try:
-        related_names = script.usages()
-    except NotFoundError:
-        return []
-    return filter(lambda x: not x.in_builtin_module(), related_names)
-
-
-class BaseLookUpJediCommand(JediEnvMixin):
-    def is_enabled(self):
-        """ check if we can run the command """
-        location = get_current_location(self.view)
-        return self.view.match_selector(location,
-                                        "source.python - string - comment")
-=======
     from SublimeJEDI.sublime_jedi import ask_daemon
 except ImportError:
     from sublime_jedi import ask_daemon
@@ -67,7 +41,6 @@
 
 
 class BaseLookUpJediCommand(object):
->>>>>>> f1e8519d
 
     def _jump_to_in_window(self, filename, line_number=None, column_number=None):
         """ Opens a new window and jumps to declaration if possible
@@ -116,27 +89,11 @@
 
 
 class SublimeJediGoto(BaseLookUpJediCommand, sublime_plugin.TextCommand):
-    """ go to object definition """
+
     def run(self, edit):
-<<<<<<< HEAD
-        with self.env:
-            script = get_script(self.view, get_current_location(self.view))
-
-            try:
-                defns = script.goto_assignments()
-            except NotFoundError:
-                return
-            else:
-                self.handle_definitions(defns)
-
-    def handle_definitions(self, defns):
-        # filter out builtin
-        defns = [i for i in defns if not i.in_builtin_module()]
-=======
         ask_daemon(self.view, self.handle_definitions, 'goto')
 
     def handle_definitions(self, view, defns):
->>>>>>> f1e8519d
         if not defns:
             return False
         if len(defns) == 1:
@@ -152,17 +109,7 @@
 class SublimeJediFindUsages(BaseLookUpJediCommand, sublime_plugin.TextCommand):
     """ find object usages """
     def run(self, edit):
-<<<<<<< HEAD
-        usages = self.find_usages()
-        if usages:
-            self._window_quick_panel_open_window(usages)
-
-    def find_usages(self):
-        with self.env:
-            return related_names(self.view)
-=======
         ask_daemon(self.view, self._window_quick_panel_open_window, 'usages')
->>>>>>> f1e8519d
 
     def prepare_option(self, option):
         return [option[0],
