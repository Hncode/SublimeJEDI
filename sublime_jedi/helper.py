--- conflicted
+++ resolved
@@ -1,29 +1,12 @@
 # -*- coding: utf-8 -*-
-<<<<<<< HEAD
 from functools import partial
-=======
+
 import html
 import re
->>>>>>> 669c5c79
 
 import sublime
 import sublime_plugin
 
-<<<<<<< HEAD
-=======
-try:
-    # mdpopups needs 3119+ for wrapper_class, which diff popup relies on
-    if int(sublime.version()) < 3119:
-        raise ImportError('Sublime Text 3119+ required.')
-    # mdpopups 1.9.0+ is required because of wrapper_class and templates
-    import mdpopups
-    if mdpopups.version() < (1, 9, 0):
-        raise ImportError('mdpopups 1.9.0+ required.')
-    _HAVE_MDPOPUPS = True
-except ImportError:
-    _HAVE_MDPOPUPS = False
-
->>>>>>> 669c5c79
 from .console_logging import getLogger
 from .settings import get_plugin_settings
 from .tooltips import show_docstring_tooltip
@@ -59,134 +42,6 @@
         sublime.status_message('Jedi: No results!')
 
 
-<<<<<<< HEAD
-=======
-def docstring_tooltip(view, docstring, location=None):
-    """Show docstring in popup.
-
-    :param view (sublime.View): current active view
-    :param docstring (basestring): python __doc__ string
-    :param location (int): The text point where to create the popup
-    """
-    if not docstring:
-        return sublime.status_message('Jedi: No results!')
-
-    if location is None:
-        location = view.sel()[0].begin()
-
-    # fallback if mdpopups is not available
-    if not _HAVE_MDPOPUPS:
-        return docstring_tooltip_simple(view, docstring, location)
-    #use mdpopups by default
-    return docstring_tooltip_markdown(view, docstring, location)
-
-
-def docstring_tooltip_markdown(view, docstring, location):
-    """Show docstring in popup using mdpopups and markdown renderer.
-
-    :param view (sublime.View): current active view
-    :param docstring (basestring): python __doc__ string
-    :param location (int): The text point where to create the popup
-    """
-    css = """
-        body {
-            margin: 6px;
-        }
-        div.mdpopups {
-            margin: 0;
-            padding: 0;
-        }
-        .jedi h6 {
-            font-weight: bold;
-            color: var(--bluish);
-        }
-    """
-    return mdpopups.show_popup(
-        view=view,
-        content=markdown_html_builder(view, docstring),
-        location=location,
-        max_width=800,
-        md=True,
-        css=css,
-        wrapper_class='jedi',
-        flags=sublime.HIDE_ON_MOUSE_MOVE_AWAY)
-
-
-def markdown_html_builder(view, docstring):
-    doclines = docstring.split('\n')
-    signature = signature_builder(doclines[0])
-    if signature:
-        # highlight signature
-        content = '```python\n{0}\n```\n'.format(signature)
-        # merge the rest of the docstring beginning with 3rd line
-        # skip leading and tailing empty lines
-        docstring = '\n'.join(doclines[1:]).strip()
-        content += html.escape(docstring, quote=False)
-    else:
-        # docstring does not contain signature
-        content = html.escape(docstring, quote=False)
-
-    # preserve empty lines
-    content = content.replace('\n\n', '\n\u00A0\n')
-    # preserve whitespace
-    content = content.replace('  ', '\u00A0\u00A0')
-    # convert markdown to html
-    content = mdpopups.md2html(view, content)
-    # highlight headlines ( Google Python Style Guide )
-    keywords = (
-        'Args:', 'Arguments:', 'Attributes:', 'Example:', 'Examples:', 'Note:',
-        'Raises:', 'Returns:', 'Yields:')
-    for keyword in keywords:
-        content = content.replace(
-            keyword + '<br />', '<h6>' + keyword + '</h6>')
-    return content
-
-
-def docstring_tooltip_simple(view, docstring, location):
-    """Show docstring in popup using simple renderer.
-
-    :param view (sublime.View): current active view
-    :param docstring (basestring): python __doc__ string
-    :param location (int): The text point where to create the popup
-    """
-    content = simple_html_builder(docstring)
-    return view.show_popup(content, location=location, max_width=512)
-
-
-def simple_html_builder(docstring):
-    docstring = html.escape(docstring, quote=False).split('\n')
-    docstring[0] = '<b>' + docstring[0] + '</b>'
-    content = '<body><p style="font-family: sans-serif;">{0}</p></body>'.format(
-       '<br />'.join(docstring)
-    )
-    return content
-
-
-def signature_builder(string):
-    """Parse string and prepend def/class keyword for valid signature.
-
-    :param string: The string parse and check whether it is a signature.
-
-    :returns: None string or the prefixed signature
-    """
-    pattern = '^([\w\.]+\.)?(\w+)\('
-    match = re.match(pattern, string)
-    if not match:
-        return None
-
-    path, func = match.groups()
-    # lower case built-in types
-    types = ('dict', 'int', 'list', 'tuple', 'str', 'set', 'frozenset')
-    if any(func.startswith(s) for s in types):
-        prefix = ''
-    else:
-        func = func.lstrip('_')
-        prefix = 'class ' if func[0].isupper() else 'def '
-
-    return prefix + string
-
-
->>>>>>> 669c5c79
 class SublimeJediDocstring(PythonCommandMixin, sublime_plugin.TextCommand):
     """Show docstring."""
 
